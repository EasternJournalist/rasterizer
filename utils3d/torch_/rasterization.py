from typing import *

import torch
import nvdiffrast.torch as dr

from . import utils, transforms, mesh
from ._helpers import batched


__all__ = [
    'RastContext',
    'rasterize_vertex_attr', 
    'warp_image_by_depth'
]


class RastContext:
    """
    Create a rasterization context. Nothing but a wrapper of nvdiffrast.torch.RasterizeCudaContext or nvdiffrast.torch.RasterizeGLContext.
    """
    def __init__(self, nvd_ctx: Union[dr.RasterizeCudaContext, dr.RasterizeGLContext] = None, *, backend: Literal['cuda', 'gl'] = 'gl',  device: Union[str, torch.device] = None):
        if nvd_ctx is not None:
            self.nvd_ctx = nvd_ctx
            return 
        
        if backend == 'gl':
            self.nvd_ctx = dr.RasterizeGLContext(device=device)
        elif backend == 'cuda':
            self.nvd_ctx = dr.RasterizeCudaContext(device=device)
        else:
            raise ValueError(f'Unknown backend: {backend}')


def rasterize_vertex_attr(
    ctx: RastContext,
    vertices: torch.Tensor,
    faces: torch.Tensor,
    attr: torch.Tensor,
    width: int,
    height: int,
    model: torch.Tensor = None,
    view: torch.Tensor = None,
    perspective: torch.Tensor = None,
    antialiasing: bool = True,
) -> Tuple[torch.Tensor, torch.Tensor]:
    """
    Rasterize a mesh with vertex attributes.

    Args:
        ctx (GLContext): rasterizer context
        vertices (np.ndarray): (B, N, 2 or 3 or 4)
        faces (torch.Tensor): (T, 3)
        attr (torch.Tensor): (B, N, C)
        width (int): width of the output image
        height (int): height of the output image
        model (torch.Tensor, optional): ([B,] 4, 4) model matrix. Defaults to None (identity).
        view (torch.Tensor, optional): ([B,] 4, 4) view matrix. Defaults to None (identity).
        perspective (torch.Tensor, optional): ([B,] 4, 4) perspective matrix. Defaults to None (identity).
        cull_backface (bool, optional): whether to cull backface. Defaults to True.
        ssaa (int, optional): super sampling anti-aliasing. Defaults to 1.

    Returns:
        image: (torch.Tensor): (B, C, H, W)
        depth: (torch.Tensor): (B, H, W) screen space depth, ranging from 0 (near) to 1. (far)
            NOTE: Empty pixels will have depth 1., i.e. far plane.
    """
    assert vertices.ndim == 3
    assert faces.ndim == 2

    if vertices.shape[-1] == 2:
        vertices = torch.cat([vertices, torch.zeros_like(vertices[..., :1]), torch.ones_like(vertices[..., :1])], dim=-1)
    elif vertices.shape[-1] == 3:
        vertices = torch.cat([vertices, torch.ones_like(vertices[..., :1])], dim=-1)
    elif vertices.shape[-1] == 4:
        pass
    else:
        raise ValueError(f'Wrong shape of vertices: {vertices.shape}')
    
    mvp = perspective if perspective is not None else torch.eye(4).to(vertices)
    if view is not None:
        mvp = mvp @ view
    if model is not None:
        mvp = mvp @ model
    
    pos_clip = vertices @ mvp.transpose(-1, -2)
    faces = faces.contiguous()
    attr = attr.contiguous()
    
    rast_out, rast_db = dr.rasterize(ctx.nvd_ctx, pos_clip, faces, resolution=[height, width], grad_db=True)
    image, image_dr = dr.interpolate(attr, rast_out, faces, rast_db)
    if antialiasing:
        image = dr.antialias(image, rast_out, pos_clip, faces)
    image = image.flip(1).permute(0, 3, 1, 2)
    
    depth = rast_out[..., 2].flip(1) 
    depth = (depth * 0.5 + 0.5) * (depth > 0).float() + (depth == 0).float()
    return image, depth


def texture(
    ctx: RastContext,
    uv: torch.Tensor,
    uv_da: torch.Tensor,
    texture: torch.Tensor,
) -> torch.Tensor:
    dr.texture(ctx.nvd_ctx, uv, texture)


def warp_image_by_depth(
    ctx: RastContext,
    depth: torch.FloatTensor,
    image: torch.FloatTensor = None,
    mask: torch.BoolTensor = None,
    width: int = None,
    height: int = None,
    *,
    extrinsics_src: torch.FloatTensor = None,
    extrinsics_tgt: torch.FloatTensor = None,
    intrinsics_src: torch.FloatTensor = None,
    intrinsics_tgt: torch.FloatTensor = None,
    near: float = 0.1,
    far: float = 100.0,
    antialiasing: bool = True,
    backslash: bool = False,
    padding: int = 0,
) -> Tuple[torch.FloatTensor, torch.FloatTensor, torch.BoolTensor]:
    """
    Warp image by depth. 
    NOTE: if batch size is 1, image mesh will be triangulated aware of the depth, yielding less distorted results.
    Otherwise, image mesh will be triangulated simply for batch rendering.

    Args:
        ctx (Union[dr.RasterizeCudaContext, dr.RasterizeGLContext]): rasterization context
        depth (torch.Tensor): (B, H, W) linear depth
        image (torch.Tensor): (B, C, H, W). None to use image space uv. Defaults to None.
        width (int, optional): width of the output image. None to use the same as depth. Defaults to None.
        height (int, optional): height of the output image. Defaults the same as depth..
        extrinsics_src (torch.Tensor, optional): (B, 4, 4) extrinsics matrix for source. None to use identity. Defaults to None.
        extrinsics_tgt (torch.Tensor, optional): (B, 4, 4) extrinsics matrix for target. None to use identity. Defaults to None.
        intrinsics_src (torch.Tensor, optional): (B, 3, 3) intrinsics matrix for source. None to use the same as target. Defaults to None.
        intrinsics_tgt (torch.Tensor, optional): (B, 3, 3) intrinsics matrix for target. None to use the same as source. Defaults to None.
        near (float, optional): near plane. Defaults to 0.1. 
        far (float, optional): far plane. Defaults to 100.0.
    
    Returns:
        image: (torch.FloatTensor): (B, C, H, W) rendered image
        depth: (torch.FloatTensor): (B, H, W) linear depth, ranging from 0 to inf
        mask: (torch.BoolTensor): (B, H, W) mask of valid pixels
    """
    assert depth.ndim == 3
    batch_size = depth.shape[0]

    if width is None:
        width = depth.shape[-1]
    if height is None:
        height = depth.shape[-2]
    if image is not None:
        assert image.shape[-2:] == depth.shape[-2:], f'Shape of image {image.shape} does not match shape of depth {depth.shape}'

    if extrinsics_src is None:
        extrinsics_src = torch.eye(4).to(depth)
    if extrinsics_tgt is None:
        extrinsics_tgt = torch.eye(4).to(depth)
    if intrinsics_src is None:
        intrinsics_src = intrinsics_tgt
    if intrinsics_tgt is None:
        intrinsics_tgt = intrinsics_src
    
    assert all(x is not None for x in [extrinsics_src, extrinsics_tgt, intrinsics_src, intrinsics_tgt]), "Make sure you have provided all the necessary camera parameters."

    view_tgt = transforms.extrinsics_to_view(extrinsics_tgt)
    perspective_tgt = transforms.intrinsics_to_perspective(intrinsics_tgt, near=near, far=far)
<<<<<<< HEAD

    if padding > 0:
        uv, faces = utils.image_mesh(width=width+2, height=height+2)
        uv = (uv - 1 / (width + 2)) * ((width + 2) / width)
        uv = uv.reshape(height+2, width+2, 2)
        uv[0, :, 1] -= padding / height
        uv[-1, :, 1] += padding / height
        uv[:, 0, 0] -= padding / width
        uv[:, -1, 0] += padding / width
        uv = uv.reshape(-1, 2)
        depth = torch.nn.functional.pad(depth, [1, 1, 1, 1], mode='replicate')
    else:    
        uv, faces = utils.image_mesh(width=depth.shape[-1], height=depth.shape[-2])
        if mask is not None:
            depth = torch.where(mask, depth, torch.tensor(far, dtype=depth.dtype, device=depth.device))
=======
        
    uv, faces = utils.image_mesh(*depth.shape[-2:])
>>>>>>> 80800321
    uv, faces = uv.to(depth.device), faces.to(depth.device)
    pts = transforms.unproject_cv(
        uv,
        depth.flatten(-2, -1),
        extrinsics_src,
        intrinsics_src,
    )

    # triangulate
    if batch_size == 1:
        faces = mesh.triangulate(faces, vertices=pts[0])
    else:
        faces = mesh.triangulate(faces, backslash=backslash)

    # rasterize attributes
    if image is not None:
        attr = image.permute(0, 2, 3, 1).flatten(1, 2)
    else:
        attr = uv.expand(batch_size, -1, -1)

    if mask is not None:
        attr = torch.cat([attr, mask.float().flatten(1, 2).unsqueeze(-1)], dim=-1)

    output_image, screen_depth = rasterize_vertex_attr(
        ctx,
        pts,
        faces,
        attr,
        width,
        height,
        view=view_tgt,
        perspective=perspective_tgt,
        antialiasing=antialiasing
    )
    output_mask = screen_depth < 1.0

    if mask is not None:
        output_image, rast_mask = output_image[..., :-1, :, :], output_image[..., -1, :, :]
        output_mask &= (rast_mask > 0.9999).reshape(-1, height, width)

    output_depth = transforms.linearize_depth(screen_depth, near=near, far=far) * output_mask
    output_image = output_image * output_mask.unsqueeze(1)

    return output_image, output_depth, output_mask<|MERGE_RESOLUTION|>--- conflicted
+++ resolved
@@ -42,6 +42,7 @@
     view: torch.Tensor = None,
     perspective: torch.Tensor = None,
     antialiasing: bool = True,
+    diff_attrs: Union[None, List[int]] = None,
 ) -> Tuple[torch.Tensor, torch.Tensor]:
     """
     Rasterize a mesh with vertex attributes.
@@ -56,8 +57,8 @@
         model (torch.Tensor, optional): ([B,] 4, 4) model matrix. Defaults to None (identity).
         view (torch.Tensor, optional): ([B,] 4, 4) view matrix. Defaults to None (identity).
         perspective (torch.Tensor, optional): ([B,] 4, 4) perspective matrix. Defaults to None (identity).
-        cull_backface (bool, optional): whether to cull backface. Defaults to True.
-        ssaa (int, optional): super sampling anti-aliasing. Defaults to 1.
+        antialiasing (bool, optional): whether to perform antialiasing. Defaults to True.
+        diff_attrs (Union[None, List[int]], optional): indices of attributes to compute screen-space derivatives. Defaults to None.
 
     Returns:
         image: (torch.Tensor): (B, C, H, W)
@@ -87,13 +88,16 @@
     attr = attr.contiguous()
     
     rast_out, rast_db = dr.rasterize(ctx.nvd_ctx, pos_clip, faces, resolution=[height, width], grad_db=True)
-    image, image_dr = dr.interpolate(attr, rast_out, faces, rast_db)
+    image, image_dr = dr.interpolate(attr, rast_out, faces, rast_db, diff_attrs=diff_attrs)
     if antialiasing:
         image = dr.antialias(image, rast_out, pos_clip, faces)
     image = image.flip(1).permute(0, 3, 1, 2)
     
     depth = rast_out[..., 2].flip(1) 
     depth = (depth * 0.5 + 0.5) * (depth > 0).float() + (depth == 0).float()
+    if diff_attrs is not None:
+        image_dr = image_dr.flip(1).permute(0, 3, 1, 2)
+        return image, depth, image_dr
     return image, depth
 
 
@@ -123,6 +127,7 @@
     antialiasing: bool = True,
     backslash: bool = False,
     padding: int = 0,
+    return_dr: bool = False,
 ) -> Tuple[torch.FloatTensor, torch.FloatTensor, torch.BoolTensor]:
     """
     Warp image by depth. 
@@ -141,11 +146,16 @@
         intrinsics_tgt (torch.Tensor, optional): (B, 3, 3) intrinsics matrix for target. None to use the same as source. Defaults to None.
         near (float, optional): near plane. Defaults to 0.1. 
         far (float, optional): far plane. Defaults to 100.0.
+        antialiasing (bool, optional): whether to perform antialiasing. Defaults to True.
+        backslash (bool, optional): whether to use backslash triangulation. Defaults to False.
+        padding (int, optional): padding of the image. Defaults to 0.
+        return_dr (bool, optional): whether to return the image-space derivatives of uv. Defaults to False.
     
     Returns:
         image: (torch.FloatTensor): (B, C, H, W) rendered image
         depth: (torch.FloatTensor): (B, H, W) linear depth, ranging from 0 to inf
         mask: (torch.BoolTensor): (B, H, W) mask of valid pixels
+        dr: (torch.FloatTensor): (B, 4, H, W) image-space derivatives of uv
     """
     assert depth.ndim == 3
     batch_size = depth.shape[0]
@@ -170,33 +180,37 @@
 
     view_tgt = transforms.extrinsics_to_view(extrinsics_tgt)
     perspective_tgt = transforms.intrinsics_to_perspective(intrinsics_tgt, near=near, far=far)
-<<<<<<< HEAD
 
     if padding > 0:
         uv, faces = utils.image_mesh(width=width+2, height=height+2)
         uv = (uv - 1 / (width + 2)) * ((width + 2) / width)
-        uv = uv.reshape(height+2, width+2, 2)
-        uv[0, :, 1] -= padding / height
-        uv[-1, :, 1] += padding / height
-        uv[:, 0, 0] -= padding / width
-        uv[:, -1, 0] += padding / width
-        uv = uv.reshape(-1, 2)
+        uv_ = uv.clone().reshape(height+2, width+2, 2)
+        uv_[0, :, 1] -= padding / height
+        uv_[-1, :, 1] += padding / height
+        uv_[:, 0, 0] -= padding / width
+        uv_[:, -1, 0] += padding / width
+        uv_ = uv_.reshape(-1, 2)
         depth = torch.nn.functional.pad(depth, [1, 1, 1, 1], mode='replicate')
+        if image is not None:
+            image = torch.nn.functional.pad(image, [1, 1, 1, 1], mode='replicate')
+        uv, uv_, faces = uv.to(depth.device), uv_.to(depth.device), faces.to(depth.device)
+        pts = transforms.unproject_cv(
+            uv_,
+            depth.flatten(-2, -1),
+            extrinsics_src,
+            intrinsics_src,
+        )
     else:    
         uv, faces = utils.image_mesh(width=depth.shape[-1], height=depth.shape[-2])
         if mask is not None:
             depth = torch.where(mask, depth, torch.tensor(far, dtype=depth.dtype, device=depth.device))
-=======
-        
-    uv, faces = utils.image_mesh(*depth.shape[-2:])
->>>>>>> 80800321
-    uv, faces = uv.to(depth.device), faces.to(depth.device)
-    pts = transforms.unproject_cv(
-        uv,
-        depth.flatten(-2, -1),
-        extrinsics_src,
-        intrinsics_src,
-    )
+        uv, faces = uv.to(depth.device), faces.to(depth.device)
+        pts = transforms.unproject_cv(
+            uv,
+            depth.flatten(-2, -1),
+            extrinsics_src,
+            intrinsics_src,
+        )
 
     # triangulate
     if batch_size == 1:
@@ -205,15 +219,21 @@
         faces = mesh.triangulate(faces, backslash=backslash)
 
     # rasterize attributes
+    diff_attrs = None
     if image is not None:
         attr = image.permute(0, 2, 3, 1).flatten(1, 2)
+        if return_dr:
+            diff_attrs = [image.shape[1], image.shape[1]+1]
+            attr = torch.cat([attr, uv.expand(batch_size, -1, -1)], dim=-1)
     else:
         attr = uv.expand(batch_size, -1, -1)
+        if return_dr:
+            diff_attrs = [0, 1]
 
     if mask is not None:
         attr = torch.cat([attr, mask.float().flatten(1, 2).unsqueeze(-1)], dim=-1)
 
-    output_image, screen_depth = rasterize_vertex_attr(
+    rast = rasterize_vertex_attr(
         ctx,
         pts,
         faces,
@@ -222,15 +242,25 @@
         height,
         view=view_tgt,
         perspective=perspective_tgt,
-        antialiasing=antialiasing
+        antialiasing=antialiasing,
+        diff_attrs=diff_attrs,
     )
+    if return_dr:
+        output_image, screen_depth, output_dr = rast
+    else:
+        output_image, screen_depth = rast
     output_mask = screen_depth < 1.0
 
     if mask is not None:
         output_image, rast_mask = output_image[..., :-1, :, :], output_image[..., -1, :, :]
         output_mask &= (rast_mask > 0.9999).reshape(-1, height, width)
 
+    if return_dr and image is not None:
+            output_image = output_image[..., :-2, :, :]
+
     output_depth = transforms.linearize_depth(screen_depth, near=near, far=far) * output_mask
     output_image = output_image * output_mask.unsqueeze(1)
 
+    if return_dr:
+        return output_image, output_depth, output_mask, output_dr
     return output_image, output_depth, output_mask