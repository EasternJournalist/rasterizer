import numpy as np
from typing import *
from ._helpers import batched


__all__ = [
    'perspective',
    'perspective_from_fov',
    'perspective_from_fov_xy',
    'intrinsics',
    'intrinsics_from_fov',
    'intrinsics_from_fov_xy',
    'view_look_at',
    'extrinsics_look_at',
    'perspective_to_intrinsics',
    'intrinsics_to_perspective',
    'extrinsics_to_view',
    'view_to_extrinsics',
    'normalize_intrinsics',
    'crop_intrinsics',
    'pixel_to_uv',
    'pixel_to_ndc',
    'project_depth',
    'linearize_depth',
    'unproject_cv',
    'unproject_gl',
    'project_cv',
    'project_gl',
    'quaternion_to_matrix',
    'matrix_to_quaternion',
    'extrinsics_to_essential',
    'euler_angles_to_matrix'
]


@batched(0,0,0,0)
def perspective(
        fov_y: Union[float, np.ndarray],
        aspect: Union[float, np.ndarray],
        near: Union[float, np.ndarray],
        far: Union[float, np.ndarray]
    ) -> np.ndarray:
    """
    Get OpenGL perspective matrix

    Args:
        fov_y (float | np.ndarray): field of view in y axis
        aspect (float | np.ndarray): aspect ratio
        near (float | np.ndarray): near plane to clip
        far (float | np.ndarray): far plane to clip

    Returns:
        (np.ndarray): [..., 4, 4] perspective matrix
    """
    N = fov_y.shape[0]
    ret = np.zeros((N, 4, 4), dtype=fov_y.dtype)
    ret[:, 0, 0] = 1. / (np.tan(fov_y / 2) * aspect)
    ret[:, 1, 1] = 1. / (np.tan(fov_y / 2))
    ret[:, 2, 2] = (near + far) / (near - far)
    ret[:, 2, 3] = 2. * near * far / (near - far)
    ret[:, 3, 2] = -1.
    return ret


def perspective_from_fov(
        fov: Union[float, np.ndarray],
        width: Union[int, np.ndarray],
        height: Union[int, np.ndarray],
        near: Union[float, np.ndarray],
        far: Union[float, np.ndarray]
    ) -> np.ndarray:
    """
    Get OpenGL perspective matrix from field of view in largest dimension

    Args:
        fov (float | np.ndarray): field of view in largest dimension
        width (int | np.ndarray): image width
        height (int | np.ndarray): image height
        near (float | np.ndarray): near plane to clip
        far (float | np.ndarray): far plane to clip

    Returns:
        (np.ndarray): [..., 4, 4] perspective matrix
    """
    fov_y = 2 * np.arctan(np.tan(fov / 2) * height / np.maximum(width, height))
    aspect = width / height
    return perspective(fov_y, aspect, near, far)


def perspective_from_fov_xy(
        fov_x: Union[float, np.ndarray],
        fov_y: Union[float, np.ndarray],
        near: Union[float, np.ndarray],
        far: Union[float, np.ndarray]
    ) -> np.ndarray:
    """
    Get OpenGL perspective matrix from field of view in x and y axis

    Args:
        fov_x (float | np.ndarray): field of view in x axis
        fov_y (float | np.ndarray): field of view in y axis
        near (float | np.ndarray): near plane to clip
        far (float | np.ndarray): far plane to clip

    Returns:
        (np.ndarray): [..., 4, 4] perspective matrix
    """
    aspect = np.tan(fov_x / 2) / np.tan(fov_y / 2)
    return perspective(fov_y, aspect, near, far)


@batched(0,0,0,0)
def intrinsics(
        focal_x: Union[float, np.ndarray],
        focal_y: Union[float, np.ndarray],
        cx: Union[float, np.ndarray],
        cy: Union[float, np.ndarray]
    ) -> np.ndarray:
    """
    Get OpenCV intrinsics matrix

    Args:
        focal_x (float | np.ndarray): focal length in x axis
        focal_y (float | np.ndarray): focal length in y axis
        cx (float | np.ndarray): principal point in x axis
        cy (float | np.ndarray): principal point in y axis

    Returns:
        (np.ndarray): [..., 3, 3] OpenCV intrinsics matrix
    """
    N = focal_x.shape[0]
    ret = np.zeros((N, 3, 3), dtype=focal_x.dtype)
    ret[:, 0, 0] = focal_x
    ret[:, 1, 1] = focal_y
    ret[:, 0, 2] = cx
    ret[:, 1, 2] = cy
    ret[:, 2, 2] = 1.
    return ret


def intrinsics_from_fov(
        fov: Union[float, np.ndarray],
        width: Union[int, np.ndarray],
        height: Union[int, np.ndarray],
        normalize: bool = False
    ) -> np.ndarray:
    """
    Get OpenCV intrinsics matrix from field of view in largest dimension

    Args:
        fov (float | np.ndarray): field of view in largest dimension
        width (int | np.ndarray): image width
        height (int | np.ndarray): image height
        normalize (bool): whether to normalize the intrinsics to uv space

    Returns:
        (np.ndarray): [..., 3, 3] OpenCV intrinsics matrix
    """
    focal = np.maximum(width, height) / (2 * np.tan(fov / 2))
    cx = width / 2
    cy = height / 2
    ret = intrinsics(focal, focal, cx, cy)
    if normalize:
        ret = normalize_intrinsics(ret, width, height)
    return ret


def intrinsics_from_fov_xy(
        fov_x: Union[float, np.ndarray],
        fov_y: Union[float, np.ndarray]
    ) -> np.ndarray:
    """
    Get OpenCV intrinsics matrix from field of view in x and y axis

    Args:
        fov_x (float | np.ndarray): field of view in x axis
        fov_y (float | np.ndarray): field of view in y axis

    Returns:
        (np.ndarray): [..., 3, 3] OpenCV intrinsics matrix
    """
    focal_x = 0.5 / np.tan(fov_x / 2)
    focal_y = 0.5 / np.tan(fov_y / 2)
    cx = cy = 0.5
    return intrinsics(focal_x, focal_y, cx, cy)


@batched(1,1,1)
def view_look_at(
        eye: np.ndarray,
        look_at: np.ndarray,
        up: np.ndarray
    ) -> np.ndarray:
    """
    Get OpenGL view matrix looking at something

    Args:
        eye (np.ndarray): [..., 3] the eye position
        look_at (np.ndarray): [..., 3] the position to look at
        up (np.ndarray): [..., 3] head up direction (y axis in screen space). Not necessarily othogonal to view direction

    Returns:
        (np.ndarray): [..., 4, 4], view matrix
    """
    z = eye - look_at
    x = np.cross(up, z)
    y = np.cross(z, x)
    # x = np.cross(y, z)
    x = x / np.linalg.norm(x, axis=-1, keepdims=True)
    y = y / np.linalg.norm(y, axis=-1, keepdims=True)
    z = z / np.linalg.norm(z, axis=-1, keepdims=True)
    R = np.stack([x, y, z], axis=-2)
    t = -np.matmul(R, eye[..., None])
    return np.concatenate([
        np.concatenate([R, t], axis=-1),
        np.array([[[0., 0., 0., 1.]]]).repeat(eye.shape[0], axis=0)
    ], axis=-2)


@batched(1,1,1)
def extrinsics_look_at(
        eye: np.ndarray,
        look_at: np.ndarray,
        up: np.ndarray
    ) -> np.ndarray:
    """
    Get OpenCV extrinsics matrix looking at something

    Args:
        eye (np.ndarray): [..., 3] the eye position
        look_at (np.ndarray): [..., 3] the position to look at
        up (np.ndarray): [..., 3] head up direction (-y axis in screen space). Not necessarily othogonal to view direction

    Returns:
        (np.ndarray): [..., 4, 4], extrinsics matrix
    """
    z = look_at - eye
    x = np.cross(-up, z)
    y = np.cross(z, x)
    # x = np.cross(y, z)
    x = x / np.linalg.norm(x, axis=-1, keepdims=True)
    y = y / np.linalg.norm(y, axis=-1, keepdims=True)
    z = z / np.linalg.norm(z, axis=-1, keepdims=True)
    R = np.stack([x, y, z], axis=-2)
    t = -np.matmul(R, eye[..., None])
    return np.concatenate([
        np.concatenate([R, t], axis=-1),
        np.array([[[0., 0., 0., 1.]]]).repeat(eye.shape[0], axis=0)
    ], axis=-2)


@batched(2)
def perspective_to_intrinsics(
        perspective: np.ndarray
    ) -> np.ndarray:
    """
    OpenGL perspective matrix to OpenCV intrinsics

    Args:
        perspective (np.ndarray): [..., 4, 4] OpenGL perspective matrix

    Returns:
        (np.ndarray): shape [..., 3, 3] OpenCV intrinsics
    """
    N = perspective.shape[0]
    fx, fy = perspective[:, 0, 0], perspective[:, 1, 1]
    cx, cy = perspective[:, 0, 2], perspective[:, 1, 2]
    ret = np.zeros((N, 3, 3), dtype=perspective.dtype)
    ret[:, 0, 0] = 0.5 * fx
    ret[:, 1, 1] = 0.5 * fy
    ret[:, 0, 2] = -0.5 * cx + 0.5
    ret[:, 1, 2] = 0.5 * cy + 0.5
    ret[:, 2, 2] = 1.
    return ret


@batched(2,0,0)
def intrinsics_to_perspective(
        intrinsics: np.ndarray,
        near: Union[float, np.ndarray],
        far: Union[float, np.ndarray],
    ) -> np.ndarray:
    """
    OpenCV intrinsics to OpenGL perspective matrix

    Args:
        intrinsics (np.ndarray): [..., 3, 3] OpenCV intrinsics matrix
        near (float | np.ndarray): [...] near plane to clip
        far (float | np.ndarray): [...] far plane to clip
    Returns:
        (np.ndarray): [..., 4, 4] OpenGL perspective matrix
    """
    N = intrinsics.shape[0]
    fx, fy = intrinsics[:, 0, 0], intrinsics[:, 1, 1]
    cx, cy = intrinsics[:, 0, 2], intrinsics[:, 1, 2]
    ret = np.zeros((N, 4, 4), dtype=intrinsics.dtype)
    ret[:, 0, 0] = 2 * fx
    ret[:, 1, 1] = 2 * fy
    ret[:, 0, 2] = -2 * cx + 1
    ret[:, 1, 2] = 2 * cy - 1
    ret[:, 2, 2] = (near + far) / (near - far)
    ret[:, 2, 3] = 2. * near * far / (near - far)
    ret[:, 3, 2] = -1.
    return ret


@batched(2)
def extrinsics_to_view(
        extrinsics: np.ndarray
    ) -> np.ndarray:
    """
    OpenCV camera extrinsics to OpenGL view matrix

    Args:
        extrinsics (np.ndarray): [..., 4, 4] OpenCV camera extrinsics matrix

    Returns:
        (np.ndarray): [..., 4, 4] OpenGL view matrix
    """
    return extrinsics * np.array([1, -1, -1, 1], dtype=extrinsics.dtype)[:, None]


@batched(2)
def view_to_extrinsics(
        view: np.ndarray
    ) -> np.ndarray:
    """
    OpenGL view matrix to OpenCV camera extrinsics

    Args:
        view (np.ndarray): [..., 4, 4] OpenGL view matrix

    Returns:
        (np.ndarray): [..., 4, 4] OpenCV camera extrinsics matrix
    """
    return view * np.array([1, -1, -1, 1], dtype=view.dtype)[:, None]


@batched(2,0,0)
def normalize_intrinsics(
        intrinsics: np.ndarray,
        width: Union[int, np.ndarray],
        height: Union[int, np.ndarray]
    ) -> np.ndarray:
    """
    Normalize camera intrinsics(s) to uv space

    Args:
        intrinsics (np.ndarray): [..., 3, 3] camera intrinsics(s) to normalize
        width (int | np.ndarray): [...] image width(s)
        height (int | np.ndarray): [...] image height(s)

    Returns:
        (np.ndarray): [..., 3, 3] normalized camera intrinsics(s)
    """
    return intrinsics * np.stack([1 / width, 1 / height, np.ones_like(width)], axis=-1).astype(intrinsics.dtype)[..., None]


@batched(2,0,0,0,0,0,0)
def crop_intrinsics(
        intrinsics: np.ndarray,
        width: Union[int, np.ndarray],
        height: Union[int, np.ndarray],
        left: Union[int, np.ndarray],
        top: Union[int, np.ndarray],
        crop_width: Union[int, np.ndarray],
        crop_height: Union[int, np.ndarray]
    ) -> np.ndarray:
    """
    Evaluate the new intrinsics(s) after crop the image: cropped_img = img[top:top+crop_height, left:left+crop_width]

    Args:
        intrinsics (np.ndarray): [..., 3, 3] camera intrinsics(s) to crop
        width (int | np.ndarray): [...] image width(s)
        height (int | np.ndarray): [...] image height(s)
        left (int | np.ndarray): [...] left crop boundary
        top (int | np.ndarray): [...] top crop boundary
        crop_width (int | np.ndarray): [...] crop width
        crop_height (int | np.ndarray): [...] crop height

    Returns:
        (np.ndarray): [..., 3, 3] cropped camera intrinsics(s)
    """
    intrinsics = intrinsics.copy()
    intrinsics[..., 0, 0] *= width / crop_width
    intrinsics[..., 1, 1] *= height / crop_height
    intrinsics[..., 0, 2] = (intrinsics[..., 0, 2] * width - left) / crop_width
    intrinsics[..., 1, 2] = (intrinsics[..., 1, 2] * height - top) / crop_height
    return intrinsics


@batched(1,0,0)
def pixel_to_uv(
        pixel: np.ndarray,
        width: Union[int, np.ndarray],
        height: Union[int, np.ndarray]
    ) -> np.ndarray:
    """
    Args:
        pixel (np.ndarray): [..., 2] pixel coordinrates defined in image space,  x range is (0, W - 1), y range is (0, H - 1)
        width (int | np.ndarray): [...] image width(s)
        height (int | np.ndarray): [...] image height(s)

    Returns:
        (np.ndarray): [..., 2] pixel coordinrates defined in uv space, the range is (0, 1)
    """
    uv = np.zeros(pixel.shape, dtype=np.float32)
    uv[..., 0] = (pixel[..., 0] + 0.5) / width
    uv[..., 1] = (pixel[..., 1] + 0.5) / height
    return uv


@batched(1,0,0)
def pixel_to_ndc(
        pixel: np.ndarray,
        width: Union[int, np.ndarray],
        height: Union[int, np.ndarray]
    ) -> np.ndarray:
    """
    Args:
        pixel (np.ndarray): [..., 2] pixel coordinrates defined in image space, x range is (0, W - 1), y range is (0, H - 1)
        width (int | np.ndarray): [...] image width(s)
        height (int | np.ndarray): [...] image height(s)

    Returns:
        (np.ndarray): [..., 2] pixel coordinrates defined in ndc space, the range is (-1, 1)
    """
    ndc = np.zeros(pixel.shape, dtype=np.float32)
    ndc[..., 0] = (pixel[..., 0] + 0.5) / width * 2 - 1
    ndc[..., 1] = -((pixel[..., 1] + 0.5) / height * 2 - 1)
    return ndc


@batched(0,0,0)
def project_depth(
        depth: np.ndarray,
        near: Union[float, np.ndarray],
        far: Union[float, np.ndarray]
    ) -> np.ndarray:
    """
    Project linear depth to depth value in screen space

    Args:
        depth (np.ndarray): [...] depth value
        near (float | np.ndarray): [...] near plane to clip
        far (float | np.ndarray): [...] far plane to clip

    Returns:
        (np.ndarray): [..., 1] depth value in screen space, value ranging in [0, 1]
    """
    return (far - near * far / depth) / (far - near)


@batched(0,0,0)
def linearize_depth(
        depth: np.ndarray,
        near: Union[float, np.ndarray],
        far: Union[float, np.ndarray]
    ) -> np.ndarray:
    """
    Linearize depth value to linear depth

    Args:
        depth (np.ndarray): [...] depth value
        near (float | np.ndarray): [...] near plane to clip
        far (float | np.ndarray): [...] far plane to clip

    Returns:
        (np.ndarray): [..., 1] linear depth
    """
    return near * far / (far - (far - near) * depth)


@batched(2,2,2,2)
def project_gl(
        points: np.ndarray,
        model: np.ndarray = None,
        view: np.ndarray = None,
        perspective: np.ndarray = None
    ) -> Tuple[np.ndarray, np.ndarray]:
    """
    Project 3D points to 2D following the OpenGL convention (except for row major matrice)

    Args:
        points (np.ndarray): [..., N, 3] or [..., N, 4] 3D points to project, if the last 
            dimension is 4, the points are assumed to be in homogeneous coordinates
        model (np.ndarray): [..., 4, 4] model matrix
        view (np.ndarray): [..., 4, 4] view matrix
        perspective (np.ndarray): [..., 4, 4] perspective matrix

    Returns:
        scr_coord (np.ndarray): [..., N, 3] screen space coordinates, value ranging in [0, 1].
            The origin (0., 0., 0.) is corresponding to the left & bottom & nearest
        linear_depth (np.ndarray): [..., N] linear depth
    """
    assert perspective is not None, "perspective matrix is required"
    if points.shape[-1] == 3:
        points = np.concatenate([points, np.ones_like(points[..., :1])], axis=-1)
    if model is not None:
        points = points @ model.swapaxes(-1, -2)
    if view is not None:
        points = points @ view.swapaxes(-1, -2)
    clip_coord = points @ perspective.swapaxes(-1, -2)
    ndc_coord = clip_coord[..., :3] / clip_coord[..., 3:]
    scr_coord = ndc_coord * 0.5 + 0.5
    linear_depth = clip_coord[..., 3]
    return scr_coord, linear_depth


@batched(2,2,2)
def project_cv(
        points: np.ndarray,
        extrinsics: np.ndarray = None,
        intrinsics: np.ndarray = None
    ) -> Tuple[np.ndarray, np.ndarray]:
    """
    Project 3D points to 2D following the OpenCV convention

    Args:
        points (np.ndarray): [..., N, 3] or [..., N, 4] 3D points to project, if the last
            dimension is 4, the points are assumed to be in homogeneous coordinates
        extrinsics (np.ndarray): [..., 4, 4] extrinsics matrix
        intrinsics (np.ndarray): [..., 3, 3] intrinsics matrix

    Returns:
        uv_coord (np.ndarray): [..., N, 2] uv coordinates, value ranging in [0, 1].
            The origin (0., 0.) is corresponding to the left & top
        linear_depth (np.ndarray): [..., N] linear depth
    """
    assert intrinsics is not None, "intrinsics matrix is required"
    if points.shape[-1] == 3:
        points = np.concatenate([points, np.ones_like(points[..., :1])], axis=-1)
    if extrinsics is not None:
        points = points @ extrinsics.swapaxes(-1, -2)
    points = points[..., :3] @ intrinsics.swapaxes(-1, -2)
    uv_coord = points[..., :2] / points[..., 2:]
    linear_depth = points[..., 2]
    return uv_coord, linear_depth


@batched(2,2,2,2)
def unproject_gl(
        screen_coord: np.ndarray,
        model: np.ndarray = None,
        view: np.ndarray = None,
        perspective: np.ndarray = None
    ) -> np.ndarray:
    """
    Unproject screen space coordinates to 3D view space following the OpenGL convention (except for row major matrice)

    Args:
        screen_coord (np.ndarray): [..., N, 3] screen space coordinates, value ranging in [0, 1].
            The origin (0., 0., 0.) is corresponding to the left & bottom & nearest
        model (np.ndarray): [..., 4, 4] model matrix
        view (np.ndarray): [..., 4, 4] view matrix
        perspective (np.ndarray): [..., 4, 4] perspective matrix

    Returns:
        points (np.ndarray): [..., N, 3] 3d points
    """
    assert perspective is not None, "perspective matrix is required"
    ndc_xy = screen_coord * 2 - 1
    clip_coord = np.concatenate([ndc_xy, np.ones_like(ndc_xy[..., :1])], axis=-1)
    transform = perspective
    if view is not None:
        transform = transform @ view
    if model is not None:
        transform = transform @ model
    transform = np.linalg.inv(transform)
    points = clip_coord @ transform.swapaxes(-1, -2)
    points = points[..., :3] / points[..., 3:]
    return points
    

@batched(2,1,2,2)
def unproject_cv(
        uv_coord: np.ndarray,
        depth: np.ndarray,
        extrinsics: np.ndarray = None,
        intrinsics: np.ndarray = None
    ) -> np.ndarray:
    """
    Unproject uv coordinates to 3D view space following the OpenCV convention

    Args:
        uv_coord (np.ndarray): [..., N, 2] uv coordinates, value ranging in [0, 1].
            The origin (0., 0.) is corresponding to the left & top
        depth (np.ndarray): [..., N] depth value
        extrinsics (np.ndarray): [..., 4, 4] extrinsics matrix
        intrinsics (np.ndarray): [..., 3, 3] intrinsics matrix

    Returns:
        points (np.ndarray): [..., N, 3] 3d points
    """
    assert intrinsics is not None, "intrinsics matrix is required"
    points = np.concatenate([uv_coord, np.ones_like(uv_coord[..., :1])], axis=-1)
    points = points @ np.linalg.inv(intrinsics).swapaxes(-1, -2)
    points = points * depth[..., None]
    if extrinsics is not None:
        points = np.concatenate([points, np.ones_like(points[..., :1])], axis=-1)
        points = (points @ np.linalg.inv(extrinsics).swapaxes(-1, -2))[..., :3]
    return points


def quaternion_to_matrix(quaternion: np.ndarray, eps: float = 1e-12) -> np.ndarray:
    """Converts a batch of quaternions (w, x, y, z) to rotation matrices
    
    Args:
        quaternion (np.ndarray): shape (..., 4), the quaternions to convert
    
    Returns:
        np.ndarray: shape (..., 3, 3), the rotation matrices corresponding to the given quaternions
    """
    assert quaternion.shape[-1] == 4
    quaternion = quaternion / np.linalg.norm(quaternion, axis=-1, keepdims=True).clip(min=eps)
    w, x, y, z = quaternion[..., 0], quaternion[..., 1], quaternion[..., 2], quaternion[..., 3]
    zeros = np.zeros_like(w)
    I = np.eye(3, dtype=quaternion.dtype)
    xyz = quaternion[..., 1:]
    A = xyz[..., :, None] * xyz[..., None, :] - I * (xyz ** 2).sum(axis=-1)[..., None, None]
    B = np.stack([
        zeros, -z, y,
        z, zeros, -x,
        -y, x, zeros
    ], axis=-1).reshape(*quaternion.shape[:-1], 3, 3)
    rot_mat = I + 2 * (A + w[..., None, None] * B)
    return rot_mat


def matrix_to_quaternion(rot_mat: np.ndarray, eps: float = 1e-12) -> np.ndarray:
    """Convert 3x3 rotation matrix to quaternion (w, x, y, z)

    Args:
        rot_mat (np.ndarray): shape (..., 3, 3), the rotation matrices to convert

    Returns:
        np.ndarray: shape (..., 4), the quaternions corresponding to the given rotation matrices
    """
    # Extract the diagonal and off-diagonal elements of the rotation matrix
    m00, m01, m02, m10, m11, m12, m20, m21, m22 = [rot_mat[..., i, j] for i in range(3) for j in range(3)]

    diag = np.diagonal(rot_mat, axis1=-2, axis2=-1)
    M = np.array([
        [1, 1, 1],
        [1, -1, -1],
        [-1, 1, -1],
        [-1, -1, 1]
    ], dtype=rot_mat.dtype)
    wxyz = 0.5 * np.clip(1 + diag @ M.T, 0.0, None) ** 0.5
    max_idx = np.argmax(wxyz, axis=-1)
    xw = np.sign(m21 - m12)
    yw = np.sign(m02 - m20)
    zw = np.sign(m10 - m01)
    yz = np.sign(m21 + m12)
    xz = np.sign(m02 + m20)
    xy = np.sign(m01 + m10)
    ones = np.ones_like(xw)
    sign = np.where(
        max_idx[..., None] == 0,
        np.stack([ones, xw, yw, zw], axis=-1),
        np.where(
            max_idx[..., None] == 1,
            np.stack([xw, ones, xy, xz], axis=-1),
            np.where(
                max_idx[..., None] == 2,
                np.stack([yw, xy, ones, yz], axis=-1),
                np.stack([zw, xz, yz, ones], axis=-1)
            )
        )
    )
    quat = sign * wxyz
    quat = quat / np.linalg.norm(quat, axis=-1, keepdims=True).clip(min=eps)
    return quat


def extrinsics_to_essential(extrinsics: np.ndarray):
    """
    Extrinsics matrix `[[R, t] [0, 0, 0, 1]]` such that `x' = R (x - t)` to essential matrix such that `x' E x = 0`

    Args:
        extrinsics (np.ndaray): [..., 4, 4] extrinsics matrix

    Returns:
        (np.ndaray): [..., 3, 3] essential matrix
    """
    assert extrinsics.shape[-2:] == (4, 4)
    R = extrinsics[..., :3, :3]
    t = extrinsics[..., :3, 3]
    zeros = np.zeros_like(t[..., 0])
    t_x = np.stack([
        zeros, -t[..., 2], t[..., 1],
        t[..., 2], zeros, -t[..., 0],
        -t[..., 1], t[..., 0], zeros
    ]).reshape(*t.shape[:-1], 3, 3)
<<<<<<< HEAD
    return t_x @ R 
=======
    return R @ t_x


def euler_axis_angle_rotation(axis: str, angle: np.ndarray) -> np.ndarray:
    """
    Return the rotation matrices for one of the rotations about an axis
    of which Euler angles describe, for each value of the angle given.

    Args:
        axis: Axis label "X" or "Y or "Z".
        angle: any shape tensor of Euler angles in radians

    Returns:
        Rotation matrices as tensor of shape (..., 3, 3).
    """

    cos = np.cos(angle)
    sin = np.sin(angle)
    one = np.ones_like(angle)
    zero = np.zeros_like(angle)

    if axis == "X":
        R_flat = (one, zero, zero, zero, cos, -sin, zero, sin, cos)
    elif axis == "Y":
        R_flat = (cos, zero, sin, zero, one, zero, -sin, zero, cos)
    elif axis == "Z":
        R_flat = (cos, -sin, zero, sin, cos, zero, zero, zero, one)
    else:
        raise ValueError("letter must be either X, Y or Z.")

    return np.stack(R_flat, -1).reshape(angle.shape + (3, 3))


def euler_angles_to_matrix(euler_angles: np.ndarray, convention: str = 'XYZ') -> np.ndarray:
    """
    Convert rotations given as Euler angles in radians to rotation matrices.

    Args:
        euler_angles: Euler angles in radians as ndarray of shape (..., 3), XYZ
        convention: permutation of "X", "Y" or "Z", representing the order of Euler rotations to apply.

    Returns:
        Rotation matrices as ndarray of shape (..., 3, 3).
    """
    if euler_angles.shape[-1] != 3:
        raise ValueError("Invalid input euler angles.")
    if len(convention) != 3:
        raise ValueError("Convention must have 3 letters.")
    if convention[1] in (convention[0], convention[2]):
        raise ValueError(f"Invalid convention {convention}.")
    for letter in convention:
        if letter not in ("X", "Y", "Z"):
            raise ValueError(f"Invalid letter {letter} in convention string.")
    matrices = [
        euler_axis_angle_rotation(c, euler_angles[..., 'XYZ'.index(c)])
        for c in convention
    ]
    return matrices[2] @ matrices[1] @ matrices[0]
>>>>>>> 8cf086b3
<|MERGE_RESOLUTION|>--- conflicted
+++ resolved
@@ -692,10 +692,7 @@
         t[..., 2], zeros, -t[..., 0],
         -t[..., 1], t[..., 0], zeros
     ]).reshape(*t.shape[:-1], 3, 3)
-<<<<<<< HEAD
     return t_x @ R 
-=======
-    return R @ t_x
 
 
 def euler_axis_angle_rotation(axis: str, angle: np.ndarray) -> np.ndarray:
@@ -752,5 +749,4 @@
         euler_axis_angle_rotation(c, euler_angles[..., 'XYZ'.index(c)])
         for c in convention
     ]
-    return matrices[2] @ matrices[1] @ matrices[0]
->>>>>>> 8cf086b3
+    return matrices[2] @ matrices[1] @ matrices[0]