import numpy as np
from typing import *
from ._helpers import batched


__all__ = [
    'triangulate',
    'compute_face_normal',
    'compute_face_angle',
    'compute_vertex_normal',
    'compute_vertex_normal_weighted',
    'remove_corrupted_faces',
    'merge_duplicate_vertices',
    'remove_unreferenced_vertices',
    'subdivide_mesh_simple'
]


def triangulate(
    faces: np.ndarray,
    vertices: np.ndarray = None,
    backslash: np.ndarray = None
) -> np.ndarray:
    """
    Triangulate a polygonal mesh.

    Args:
        faces (np.ndarray): [L, P] polygonal faces
        vertices (np.ndarray, optional): [N, 3] 3-dimensional vertices.
            If given, the triangulation is performed according to the distance
            between vertices. Defaults to None.
        backslash (np.ndarray, optional): [L] boolean array indicating
            how to triangulate the quad faces. Defaults to None.

    Returns:
        (np.ndarray): [L * (P - 2), 3] triangular faces
    """
    if faces.shape[-1] == 3:
        return faces
    P = faces.shape[-1]
    index = np.arange(N)[:, None]
    if vertices is not None:
        assert faces.shape[-1] == 4, "now only support quad mesh"
        if backslash is None:
<<<<<<< HEAD
            backslash = np.linalg.norm(vertices[faces[:, 0]] - vertices[faces[:, 2]], axis=-1) < \
                        np.linalg.norm(vertices[faces[:, 1]] - vertices[faces[:, 3]], axis=-1)
=======
            backslash = np.linalg.norm(vertices[index, faces[..., 0]] - vertices[index, faces[..., 2]], axis=-1) < \
                        np.linalg.norm(vertices[index, faces[..., 1]] - vertices[index, faces[..., 3]], axis=-1)
>>>>>>> 3543c9ec
    if backslash is None:
        loop_indice = np.stack([
            np.zeros(P - 2, dtype=int),
            np.arange(1, P - 1, 1, dtype=int),
            np.arange(2, P, 1, dtype=int)
        ], axis=1)
        return faces[:, loop_indice].reshape((-1, 3))
    else:
        assert faces.shape[-1] == 4, "now only support quad mesh"
        faces = np.where(
            backslash[:, None],
            faces[:, [0, 1, 2, 0, 2, 3]],
            faces[:, [0, 1, 3, 3, 1, 2]]
        ).reshape((-1, 3))
        return faces


@batched(2, None)
def compute_face_normal(
    vertices: np.ndarray,
    faces: np.ndarray
) -> np.ndarray:
    """
    Compute face normals of a triangular mesh

    Args:
        vertices (np.ndarray): [..., N, 3] 3-dimensional vertices
        faces (np.ndarray): [T, 3] triangular face indices

    Returns:
        normals (np.ndarray): [..., T, 3] face normals
    """
<<<<<<< HEAD
    normal = np.cross(
        vertices[..., faces[:, 1], :] - vertices[..., faces[:, 0], :],
        vertices[..., faces[:, 2], :] - vertices[..., faces[:, 0], :]
=======
    N = vertices.shape[0]
    index = np.arange(N)[:, None]
    normal = np.cross(
        vertices[index, faces[..., 1]] - vertices[index, faces[..., 0]],
        vertices[index, faces[..., 2]] - vertices[index, faces[..., 0]]
>>>>>>> 3543c9ec
    )
    normal_norm = np.linalg.norm(normal, axis=-1, keepdims=True)
    normal_norm[normal_norm == 0] = 1
    normal /= normal_norm
    return normal


@batched(2, None)
def compute_face_angle(
        vertices: np.ndarray,
        faces: np.ndarray
    ) -> np.ndarray:
    """
    Compute face angles of a triangular mesh

    Args:
        vertices (np.ndarray): [..., N, 3] 3-dimensional vertices
        faces (np.ndarray): [T, 3] triangular face indices

    Returns:
        angles (np.ndarray): [..., T, 3] face angles
    """
    face_angle = np.zeros_like(faces, dtype=vertices.dtype)
    index = np.arange(N)[:, None]
    for i in range(3):
<<<<<<< HEAD
        edge1 = vertices[..., faces[:, (i + 1) % 3], :] - vertices[..., faces[:, i], :]
        edge2 = vertices[..., faces[:, (i + 2) % 3], :] - vertices[..., faces[:, i], :]
=======
        edge1 = vertices[index, faces[..., (i + 1) % 3]] - vertices[index, faces[..., i]]
        edge2 = vertices[index, faces[..., (i + 2) % 3]] - vertices[index, faces[..., i]]
>>>>>>> 3543c9ec
        face_angle[..., i] = np.arccos(np.sum(
            edge1 / np.linalg.norm(edge1, axis=-1, keepdims=True) *
            edge2 / np.linalg.norm(edge2, axis=-1, keepdims=True),
            axis=-1
        ))
    return face_angle


@batched(2, None, 2)
def compute_vertex_normal(
    vertices: np.ndarray,
    faces: np.ndarray,
    face_normal: np.ndarray = None
) -> np.ndarray:
    """
    Compute vertex normals of a triangular mesh by averaging neightboring face normals

    Args:
        vertices (np.ndarray): [..., N, 3] 3-dimensional vertices
        faces (np.ndarray): [T, 3] triangular face indices
        face_normal (np.ndarray, optional): [..., T, 3] face normals.
            None to compute face normals from vertices and faces. Defaults to None.

    Returns:
        normals (np.ndarray): [..., N, 3] vertex normals
    """
    if face_normal is None:
        face_normal = compute_face_normal(vertices, faces)
    vertex_normal = np.zeros_like(vertices, dtype=vertices.dtype)
    for n in range(vertices.shape[0]):
        for i in range(3):
            vertex_normal[n, :, 0] += np.bincount(faces[:, i], weights=face_normal[n, :, 0], minlength=vertices.shape[1])
            vertex_normal[n, :, 1] += np.bincount(faces[:, i], weights=face_normal[n, :, 1], minlength=vertices.shape[1])
            vertex_normal[n, :, 2] += np.bincount(faces[:, i], weights=face_normal[n, :, 2], minlength=vertices.shape[1])
    vertex_normal_norm = np.linalg.norm(vertex_normal, axis=-1, keepdims=True)
    vertex_normal_norm[vertex_normal_norm == 0] = 1
    vertex_normal /= vertex_normal_norm
    return vertex_normal


@batched(2, None, 2)
def compute_vertex_normal_weighted(
    vertices: np.ndarray,
    faces: np.ndarray,
    face_normal: np.ndarray = None
) -> np.ndarray:
    """
    Compute vertex normals of a triangular mesh by weighted sum of neightboring face normals
    according to the angles

    Args:
        vertices (np.ndarray): [..., N, 3] 3-dimensional vertices
        faces (np.ndarray): [..., T, 3] triangular face indices
        face_normal (np.ndarray, optional): [..., T, 3] face normals.
            None to compute face normals from vertices and faces. Defaults to None.

    Returns:
        normals (np.ndarray): [..., N, 3] vertex normals
    """
    if face_normal is None:
        face_normal = compute_face_normal(vertices, faces)
    face_angle = compute_face_angle(vertices, faces)
    vertex_normal = np.zeros_like(vertices)
    for n in range(vertices.shape[0]):
        for i in range(3):
            vertex_normal[n, :, 0] += np.bincount(faces[n, :, i], weights=face_normal[n, :, 0] * face_angle[n, :, i], minlength=vertices.shape[1])
            vertex_normal[n, :, 1] += np.bincount(faces[n, :, i], weights=face_normal[n, :, 1] * face_angle[n, :, i], minlength=vertices.shape[1])
            vertex_normal[n, :, 2] += np.bincount(faces[n, :, i], weights=face_normal[n, :, 2] * face_angle[n, :, i], minlength=vertices.shape[1])
    vertex_normal_norm = np.linalg.norm(vertex_normal, axis=-1, keepdims=True)
    vertex_normal_norm[vertex_normal_norm == 0] = 1
    vertex_normal /= vertex_normal_norm
    return vertex_normal
    

def remove_corrupted_faces(
        faces: np.ndarray
    ) -> np.ndarray:
    """
    Remove corrupted faces (faces with duplicated vertices)

    Args:
        faces (np.ndarray): [T, 3] triangular face indices

    Returns:
        np.ndarray: [T_, 3] triangular face indices
    """
    corrupted = (faces[:, 0] == faces[:, 1]) | (faces[:, 1] == faces[:, 2]) | (faces[:, 2] == faces[:, 0])
    return faces[~corrupted]


def merge_duplicate_vertices(
        vertices: np.ndarray, 
        faces: np.ndarray,
        tol: float = 1e-6
    ) -> Tuple[np.ndarray, np.ndarray]:
    """
    Merge duplicate vertices of a triangular mesh. 
    Duplicate vertices are merged by selecte one of them, and the face indices are updated accordingly.

    Args:
        vertices (np.ndarray): [N, 3] 3-dimensional vertices
        faces (np.ndarray): [T, 3] triangular face indices
        tol (float, optional): tolerance for merging. Defaults to 1e-6.

    Returns:
        vertices (np.ndarray): [N_, 3] 3-dimensional vertices
        faces (np.ndarray): [T, 3] triangular face indices
    """
    vertices_round = np.round(vertices / tol)
    _, uni_i, uni_inv = np.unique(vertices_round, return_index=True, return_inverse=True, axis=0)
    vertices = vertices[uni_i]
    faces = uni_inv[faces]
    return vertices, faces


def remove_unreferenced_vertices(
        faces: np.ndarray,
        *vertice_attrs,
        return_indices: bool = False
    ) -> Tuple[np.ndarray, ...]:
    """
    Remove unreferenced vertices of a mesh. 
    Unreferenced vertices are removed, and the face indices are updated accordingly.

    Args:
        faces (np.ndarray): [T, P] face indices
        *vertice_attrs: vertex attributes

    Returns:
        faces (np.ndarray): [T, P] face indices
        *vertice_attrs: vertex attributes
        indices (np.ndarray, optional): [N] indices of vertices that are kept. Defaults to None.
    """
    P = faces.shape[-1]
    fewer_indices, inv_map = np.unique(faces, return_inverse=True)
    faces = inv_map.astype(np.int32).reshape(-1, P)
    ret = [faces]
    for attr in vertice_attrs:
        ret.append(attr[fewer_indices])
    if return_indices:
        ret.append(fewer_indices)
    return tuple(ret)


def subdivide_mesh_simple(
        vertices: np.ndarray,
        faces: np.ndarray, 
        n: int = 1
    ) -> Tuple[np.ndarray, np.ndarray]:
    """
    Subdivide a triangular mesh by splitting each triangle into 4 smaller triangles.
    NOTE: All original vertices are kept, and new vertices are appended to the end of the vertex list.
    
    Args:
        vertices (np.ndarray): [N, 3] 3-dimensional vertices
        faces (np.ndarray): [T, 3] triangular face indices
        n (int, optional): number of subdivisions. Defaults to 1.

    Returns:
        vertices (np.ndarray): [N_, 3] subdivided 3-dimensional vertices
        faces (np.ndarray): [4 * T, 3] subdivided triangular face indices
    """
    for _ in range(n):
        edges = np.stack([faces[:, [0, 1]], faces[:, [1, 2]], faces[:, [2, 0]]], axis=0)
        edges = np.sort(edges, axis=2)
        uni_edges, uni_inv = np.unique(edges.reshape(-1, 2), return_inverse=True, axis=0)
        uni_inv = uni_inv.reshape(3, -1)
        midpoints = (vertices[uni_edges[:, 0]] + vertices[uni_edges[:, 1]]) / 2

        n_vertices = vertices.shape[0]
        vertices = np.concatenate([vertices, midpoints], axis=0)
        faces = np.concatenate([
            np.stack([faces[:, 0], n_vertices + uni_inv[0], n_vertices + uni_inv[2]], axis=1),
            np.stack([faces[:, 1], n_vertices + uni_inv[1], n_vertices + uni_inv[0]], axis=1),
            np.stack([faces[:, 2], n_vertices + uni_inv[2], n_vertices + uni_inv[1]], axis=1),
            np.stack([n_vertices + uni_inv[0], n_vertices + uni_inv[1], n_vertices + uni_inv[2]], axis=1),
        ], axis=0)
    return vertices, faces<|MERGE_RESOLUTION|>--- conflicted
+++ resolved
@@ -42,13 +42,8 @@
     if vertices is not None:
         assert faces.shape[-1] == 4, "now only support quad mesh"
         if backslash is None:
-<<<<<<< HEAD
             backslash = np.linalg.norm(vertices[faces[:, 0]] - vertices[faces[:, 2]], axis=-1) < \
                         np.linalg.norm(vertices[faces[:, 1]] - vertices[faces[:, 3]], axis=-1)
-=======
-            backslash = np.linalg.norm(vertices[index, faces[..., 0]] - vertices[index, faces[..., 2]], axis=-1) < \
-                        np.linalg.norm(vertices[index, faces[..., 1]] - vertices[index, faces[..., 3]], axis=-1)
->>>>>>> 3543c9ec
     if backslash is None:
         loop_indice = np.stack([
             np.zeros(P - 2, dtype=int),
@@ -81,17 +76,9 @@
     Returns:
         normals (np.ndarray): [..., T, 3] face normals
     """
-<<<<<<< HEAD
     normal = np.cross(
         vertices[..., faces[:, 1], :] - vertices[..., faces[:, 0], :],
         vertices[..., faces[:, 2], :] - vertices[..., faces[:, 0], :]
-=======
-    N = vertices.shape[0]
-    index = np.arange(N)[:, None]
-    normal = np.cross(
-        vertices[index, faces[..., 1]] - vertices[index, faces[..., 0]],
-        vertices[index, faces[..., 2]] - vertices[index, faces[..., 0]]
->>>>>>> 3543c9ec
     )
     normal_norm = np.linalg.norm(normal, axis=-1, keepdims=True)
     normal_norm[normal_norm == 0] = 1
@@ -115,15 +102,9 @@
         angles (np.ndarray): [..., T, 3] face angles
     """
     face_angle = np.zeros_like(faces, dtype=vertices.dtype)
-    index = np.arange(N)[:, None]
     for i in range(3):
-<<<<<<< HEAD
         edge1 = vertices[..., faces[:, (i + 1) % 3], :] - vertices[..., faces[:, i], :]
         edge2 = vertices[..., faces[:, (i + 2) % 3], :] - vertices[..., faces[:, i], :]
-=======
-        edge1 = vertices[index, faces[..., (i + 1) % 3]] - vertices[index, faces[..., i]]
-        edge2 = vertices[index, faces[..., (i + 2) % 3]] - vertices[index, faces[..., i]]
->>>>>>> 3543c9ec
         face_angle[..., i] = np.arccos(np.sum(
             edge1 / np.linalg.norm(edge1, axis=-1, keepdims=True) *
             edge2 / np.linalg.norm(edge2, axis=-1, keepdims=True),
@@ -140,7 +121,8 @@
 ) -> np.ndarray:
     """
     Compute vertex normals of a triangular mesh by averaging neightboring face normals
-
+    TODO: can be improved.
+    
     Args:
         vertices (np.ndarray): [..., N, 3] 3-dimensional vertices
         faces (np.ndarray): [T, 3] triangular face indices
